--- conflicted
+++ resolved
@@ -755,6 +755,10 @@
                 return True
         return False
 
+    @property
+    def experiment(self):
+        return DBSession.query(Session, Experiment).join(Subject, Session.subject).join(Experiment, Subject.experiment).filter(Session.id == self.id).one().Experiment
+
     def trash(self, trashtime=datetime.datetime.now()):
         self.trashtime = trashtime
         for epoch in self.epochs:
@@ -767,18 +771,11 @@
             for epoch in self.epochs:
                 epoch.untrash()
 
-<<<<<<< HEAD
-    @property
-    def experiment(self):
-        return DBSession.query(Session, Experiment).join(Subject, Session.subject).join(Experiment, Subject.experiment).filter(Session.id == self.id).one().Experiment
-=======
     def move_to_experiment(self, experiment):
         old_subject = self.subject
         self.subject = Subject.for_session_in_experiment(self, experiment)
         if not old_subject.sessions:
             old_subject.delete()
-
->>>>>>> 61a52950
 
 class Epoch(DataContainer):
 
